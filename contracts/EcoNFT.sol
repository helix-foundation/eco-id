// SPDX-License-Identifier: MIT
pragma solidity ^0.8.15;

import "@openzeppelin/contracts/token/ERC721/ERC721.sol";
import "@openzeppelin/contracts/token/ERC20/ERC20.sol";
import "@openzeppelin/contracts/utils/cryptography/ECDSA.sol";

import "./Base64.sol";

/**
 * This is the EcoNFT for verifying an arbitraty claim.
 */
contract EcoNFT is ERC721("EcoNFT", "EcoNFT") {
    /**
     * Use for signarture recovery and verification on minting of EcoNFT
     */
    using ECDSA for bytes32;

    /**
     * The static web url for the nft
     */
    string public constant NFT_EXTERNAL_URL = "https://eco.com/";

    /**
     * The static image url for all the nft's, todo update to real link
     */
    string public constant NFT_IMAGE_URL =
        "https://media4.giphy.com/media/iF0sIlvGhJ5G5WCWIx/giphy.gif?cid=ecf05e47v3jsp4s8gj3u8li6kmfx2d6f98si1fn3o8hjg0d7&rid=giphy.gif&ct=g";

    /**
     * The default pagination limit for the tokenURI meta that reads from the claim verifiers array
     */
    uint256 public constant META_LIMIT = 50;

    /**
     * Event for when a claim is verified for a recipient
     */
    event RegisterClaim(
        string indexed claim,
        uint256 feeAmount,
        address indexed recipient,
        address indexed verifier
    );

    /**
     * Event for when an EcoNFT is minted
     */
    event Mint(
        address indexed recipient,
        string indexed claim,
        uint256 tokenID
    );

    /**
     * Structure for storing a verified claim
     */
    struct VerifiedClaim {
        string claim;
        uint256 tokenID;
        address[] verifiers;
        mapping(address => bool) verifierMap;
    }

    /**
     * Structure for storing the relation between a tokenID and the address and claim
     * that they are linked to
     */
    struct TokenClaim {
        address recipient;
        string claim;
    }

    /**
     * Event for when an EcoNFT is minted
     */
    uint256 public _tokenIDIndex = 1;

    /**
     * Mapping the user address with all claims they have
     */
    mapping(address => mapping(string => VerifiedClaim)) public _verifiedClaims;

    /**
     * Mapping the tokenID of minted tokens with the claim they represent. Necessary as we can't fetch the claim
     * directly from the _verifiedClaims for a given tokenID
     */
    mapping(uint256 => TokenClaim) public _tokenClaimIDs;

    /**
     * The token contract that is used for fee payments to the minter address
     */
    ERC20 public immutable _token;

    constructor(ERC20 token) {
        _token = token;
    }

    /**
     * Check if the claim has been verified by the given verifier for the given address
     *
     * @param recipient the address of the associated claim
     * @param verifier the address of the verifier for the claim on the recipient address
     * @param claim the claim that should be verified
     *
     * @return true if the claim is verified, false otherwise
     */
    function isClaimVerified(
        address recipient,
        address verifier,
        string calldata claim
    ) external view returns (bool) {
        return _verifiedClaims[recipient][claim].verifierMap[verifier];
    }

    /**
     * Registers a claim by an approved verifier to the recipient of that claim.
     *
     * @param claim the claim that is beign verified
     * @param feeAmount the cost to mint the nft that is sent back to the verifier address
     * @param recipient the address of the recipient of the registered claim
     * @param verifier the address that is verifying the claim
     * @param approveSig signature that proves that the recipient has approved the verifier to register a claim
     * @param verifySig signature that we are validating comes from the verifier address
     */
    function register(
        string calldata claim,
        uint256 feeAmount,
        address recipient,
        address verifier,
        bytes calldata approveSig,
        bytes calldata verifySig
    ) external {
        require(bytes(claim).length != 0, "invalid empty claim");
        require(
            _verifyApprove(claim, feeAmount, recipient, verifier, approveSig),
            "invalid recipient signature"
        );
        require(
            _verifyRegistration(
                claim,
                feeAmount,
                recipient,
                verifier,
                verifySig
            ),
            "invalid verifier signature"
        );

        VerifiedClaim storage vclaim = _verifiedClaims[recipient][claim];
        vclaim.claim = claim;
        require(!vclaim.verifierMap[verifier], "duplicate varifier");
        vclaim.verifiers.push(verifier);
        vclaim.verifierMap[verifier] = true;

        if (feeAmount > 0) {
            require(
                _token.transferFrom(recipient, verifier, feeAmount),
                "fee payment failed"
            );
        }

        emit RegisterClaim(claim, feeAmount, recipient, verifier);
    }

    /**
     * Mints the nft token for the claim
     *
     * @param recipient the address of the recipient for the nft
     * @param claim the claim that is being associated to the nft
     *
     * @return tokenID the ID of the nft
     */
    function mintNFT(address recipient, string memory claim)
        external
        returns (uint256 tokenID)
    {
        VerifiedClaim storage vclaim = _verifiedClaims[recipient][claim];
        require(bytes(vclaim.claim).length != 0, "nft claim non-existant");
        require(vclaim.tokenID == 0, "token already minted for claim");

        tokenID = _tokenIDIndex++;

        vclaim.tokenID = tokenID;
        _tokenClaimIDs[tokenID] = TokenClaim(recipient, claim);
        _safeMint(recipient, tokenID);

        emit Mint(recipient, claim, tokenID);
    }

    /**
     * Constructs and returns the ERC-721 schema metadata as a json object.
     * Calls a pagination for the verifier array that limits to 50.
     * See tokenURICursor if you need to paginate the metadata past that number
     *
     * @param tokenID the id of the nft
     *
     * @return the metadata as a json object
     */
    function tokenURI(uint256 tokenID)
        public
        view
        virtual
        override
        returns (string memory)
    {
        return tokenURICursor(tokenID, 0, META_LIMIT);
    }

    function _substring(
        string memory str,
        uint256 startIndex,
        uint256 endIndex
    ) private pure returns (string memory) {
        bytes memory strBytes = bytes(str);
        bytes memory result = new bytes(endIndex - startIndex);
        for (uint256 i = startIndex; i < endIndex; i++) {
            result[i - startIndex] = strBytes[i];
        }
        return string(result);
    }

    /**
     * Constructs and returns the metadata ERC-721 schema json for the NFT.
     * Uses regular cursor pagination in case the verifiers array for the claim is large.
     *
     * @param tokenID the id of the nft
     * @param cursor the pagination cursor for the verifiers array
     * @param limit  the pagination limit for the verifiers array
     *
     * @return meta the metadata as a json array
     */
    function tokenURICursor(
        uint256 tokenID,
        uint256 cursor,
        uint256 limit
    ) public view virtual returns (string memory meta) {
        require(_exists(tokenID), "non-existent token");

        TokenClaim storage tokenClaim = _tokenClaimIDs[tokenID];
        VerifiedClaim storage vclaim = _verifiedClaims[tokenClaim.recipient][
            tokenClaim.claim
        ];

<<<<<<< HEAD
        string memory metadataName = string.concat(
            "Eco Identity [data:",
            _substring(vclaim.claim, 6, 17),
            "..., verifiers:",
            _substring(
                Strings.toHexString(uint256(uint160(vclaim.verifiers[0])), 20),
                0,
                6
            ),
            "...]"
        );
=======
        string memory metadataName = string.concat("Eco Identity [data:", _substring(vclaim.claim, 6, 17), "..., verifiers:", _substring(Strings.toHexString(uint256(uint160(vclaim.verifiers[0])), 20), 0, 6), "...]");
>>>>>>> 90b83a08

        meta = _metaPrefix(vclaim.claim, metadataName);
        meta = string.concat(
            meta,
            _metaVerifierArray(vclaim.verifiers, cursor, limit),
            '"}]}'
        );
        string memory base = "data:application/json;base64,";
        string memory base64EncodedMeta = Base64.encode(
            bytes(string(abi.encodePacked(meta)))
        );

        meta = string(abi.encodePacked(base, base64EncodedMeta));
    }

    /**
     * Constructs the first portion of the nft metadata
     *
     * @param claim the claim being verified
     *
     * @return meta the partially constructed json
     */
    function _metaPrefix(string storage claim, string memory name)
        internal
        pure
        returns (string memory meta)
    {
        meta = "{";
        meta = string.concat(meta, '"description":', '"EcoNFT",');
        meta = string.concat(
            meta,
            '"external_url":',
            '"',
            NFT_EXTERNAL_URL,
            '",'
        );
        meta = string.concat(meta, '"image":', '"', NFT_IMAGE_URL, '",');
        meta = string.concat(meta, '"name":"', name, '",');
<<<<<<< HEAD
        meta = string.concat(
            meta,
            '"attributes":[{"trait_type":"Data","value":"',
            claim,
            '"},'
        );
        meta = string.concat(meta, '{"trait_type":"Verifiers","value":"');
=======
        meta = string.concat(meta, '"attributes":[{"trait_type":"Data","value":"', claim, '"},');
>>>>>>> 90b83a08
    }

    /**
     * Constructs the verifier address array portion of the nft metadata
     *
     * @param verifiers the claim being verified
     * @param cursor the pagination cursor for the verifiers array
     * @param limit  the pagination limit for the verifiers array
     *
     * @return meta the partially constructed json
     */
    function _metaVerifierArray(
        address[] storage verifiers,
        uint256 cursor,
        uint256 limit
    ) internal view returns (string memory meta) {
        //get the ending position
        uint256 readEnd = cursor + limit;
        uint256 vl = verifiers.length;
        uint256 end = vl <= readEnd ? vl : readEnd;

        uint256 lastPoint = end - 1;
        for (uint256 i = cursor; i < end; i++) {
            string memory addr = Strings.toHexString(
                uint256(uint160(verifiers[i])),
                20
            );

            if (i < lastPoint) {
<<<<<<< HEAD
                meta = string.concat(meta, addr, ", ");
=======
                meta = string.concat(meta, '{"trait_type":"Verifier","value": "', addr, '"},');
>>>>>>> 90b83a08
            } else {
                meta = string.concat(meta, '{"trait_type":"Verifier","value": "', addr);
            }
        }
    }

    /**
     * Verifies the signature supplied grants the verifier approval by the recipient to modify their claim
     *
     * @param claim the claim being verified
     * @param feeAmount the cost paid to the verifier by the recipient
     * @param recipient the address of the recipient of a registration
     * @param verifier  the address of the verifying agent
     * @param approveSig signature that we are validating grants the verifier permission to register the claim to the recipient
     *
     * @return true if the signature is valid, false otherwise
     */
    function _verifyApprove(
        string calldata claim,
        uint256 feeAmount,
        address recipient,
        address verifier,
        bytes calldata approveSig
    ) internal pure returns (bool) {
        bytes32 hash = getApproveHash(claim, feeAmount, recipient, verifier);
        return hash.recover(approveSig) == recipient;
    }

    /**
     * Verifies the signature supplied belongs to the verifier for a certain claim.
     *
     * @param claim the claim being verified
     * @param feeAmount the cost paid to the verifier by the recipient
     * @param recipient the address of the recipient of a registration
     * @param verifier  the address of the verifying agent
     * @param signature signature that we are validating comes from the verifier
     *
     * @return true if the signature is valid, false otherwise
     */
    function _verifyRegistration(
        string calldata claim,
        uint256 feeAmount,
        address recipient,
        address verifier,
        bytes calldata signature
    ) internal pure returns (bool) {
        bytes32 hash = getRegistrationHash(claim, feeAmount, recipient);
        return hash.recover(signature) == verifier;
    }

    /**
     * @dev Disables the transferFrom and safeTransferFrom calls in the parent contract bounding this token to
     * the original address that it was minted for
     */
    function _isApprovedOrOwner(address, uint256)
        internal
        view
        virtual
        override
        returns (bool)
    {
        return false;
    }

    /**
     * Hashes the input parameters for the registration signature verification
     *
     * @param claim the claim being attested to
     * @param feeAmount the cost to register the claim the recipient is willing to pay
     * @param recipient the address of the user that is having a claim registered
     */
    function getRegistrationHash(
        string calldata claim,
        uint256 feeAmount,
        address recipient
    ) private pure returns (bytes32) {
        return
            keccak256(abi.encodePacked(claim, feeAmount, recipient))
                .toEthSignedMessageHash();
    }

    /**
     * Hashes the input parameters for the approval signature verification
     *
     * @param claim the claim being attested to
     * @param feeAmount the cost paid to the verifier by the recipient
     * @param recipient the address of the user that is having a claim registered
     * @param verifier the address of the verifier of the claim
     */
    function getApproveHash(
        string calldata claim,
        uint256 feeAmount,
        address recipient,
        address verifier
    ) private pure returns (bytes32) {
        return
            keccak256(abi.encodePacked(claim, feeAmount, recipient, verifier))
                .toEthSignedMessageHash();
    }
}<|MERGE_RESOLUTION|>--- conflicted
+++ resolved
@@ -6,7 +6,6 @@
 import "@openzeppelin/contracts/utils/cryptography/ECDSA.sol";
 
 import "./Base64.sol";
-
 /**
  * This is the EcoNFT for verifying an arbitraty claim.
  */
@@ -206,15 +205,11 @@
         return tokenURICursor(tokenID, 0, META_LIMIT);
     }
 
-    function _substring(
-        string memory str,
-        uint256 startIndex,
-        uint256 endIndex
-    ) private pure returns (string memory) {
+    function _substring(string memory str, uint startIndex, uint endIndex) private pure returns (string  memory) {
         bytes memory strBytes = bytes(str);
-        bytes memory result = new bytes(endIndex - startIndex);
-        for (uint256 i = startIndex; i < endIndex; i++) {
-            result[i - startIndex] = strBytes[i];
+        bytes memory result = new bytes(endIndex-startIndex);
+        for(uint i = startIndex; i < endIndex; i++) {
+            result[i-startIndex] = strBytes[i];
         }
         return string(result);
     }
@@ -241,21 +236,7 @@
             tokenClaim.claim
         ];
 
-<<<<<<< HEAD
-        string memory metadataName = string.concat(
-            "Eco Identity [data:",
-            _substring(vclaim.claim, 6, 17),
-            "..., verifiers:",
-            _substring(
-                Strings.toHexString(uint256(uint160(vclaim.verifiers[0])), 20),
-                0,
-                6
-            ),
-            "...]"
-        );
-=======
         string memory metadataName = string.concat("Eco Identity [data:", _substring(vclaim.claim, 6, 17), "..., verifiers:", _substring(Strings.toHexString(uint256(uint160(vclaim.verifiers[0])), 20), 0, 6), "...]");
->>>>>>> 90b83a08
 
         meta = _metaPrefix(vclaim.claim, metadataName);
         meta = string.concat(
@@ -263,10 +244,9 @@
             _metaVerifierArray(vclaim.verifiers, cursor, limit),
             '"}]}'
         );
+
         string memory base = "data:application/json;base64,";
-        string memory base64EncodedMeta = Base64.encode(
-            bytes(string(abi.encodePacked(meta)))
-        );
+        string memory base64EncodedMeta = Base64.encode(bytes(string(abi.encodePacked(meta))));
 
         meta = string(abi.encodePacked(base, base64EncodedMeta));
     }
@@ -294,17 +274,7 @@
         );
         meta = string.concat(meta, '"image":', '"', NFT_IMAGE_URL, '",');
         meta = string.concat(meta, '"name":"', name, '",');
-<<<<<<< HEAD
-        meta = string.concat(
-            meta,
-            '"attributes":[{"trait_type":"Data","value":"',
-            claim,
-            '"},'
-        );
-        meta = string.concat(meta, '{"trait_type":"Verifiers","value":"');
-=======
         meta = string.concat(meta, '"attributes":[{"trait_type":"Data","value":"', claim, '"},');
->>>>>>> 90b83a08
     }
 
     /**
@@ -334,11 +304,7 @@
             );
 
             if (i < lastPoint) {
-<<<<<<< HEAD
-                meta = string.concat(meta, addr, ", ");
-=======
                 meta = string.concat(meta, '{"trait_type":"Verifier","value": "', addr, '"},');
->>>>>>> 90b83a08
             } else {
                 meta = string.concat(meta, '{"trait_type":"Verifier","value": "', addr);
             }
