// SPDX-License-Identifier: MIT
pragma solidity ^0.8.16;

import "@openzeppelin/contracts/token/ERC721/ERC721.sol";
import "@openzeppelin/contracts/token/ERC20/ERC20.sol";
import "@openzeppelin/contracts/utils/cryptography/ECDSA.sol";
import "./Base64.sol";

/**
 * This is the EcoNFT for verifying an arbitraty claim.
 */
contract EcoNFT is ERC721("EcoNFT", "EcoNFT") {
    /**
     * Use for signarture recovery and verification on minting of EcoNFT
     */
    using ECDSA for bytes32;

    /**
     * The static web url for the nft
     */
    string public constant NFT_EXTERNAL_URL = "https://eco.org/eco-id";

    /**
     * The static description for the nft
     */
    string public constant NFT_DESCRIPTION =
        "Eco IDs are fully decentralized and permissionless identity primitives designed to be simple, versatile and immutable. They are intended to serve as a basic foundation to bootstrap increasingly-complex and custom reputation and governance systems.\\nEco IDs are ERC-721 NFTs that hold arbitrary data attested to by a verifier, along with the identity of the verifier. Consumers of the data in the system can choose which verifiers to listen to and what data to look for. End users request attestations from verifiers, and once granted, are able to mint a new Eco ID with that data.\\nThe system allows for both revocable and non-revocable attestations by verifiers. It also allows verifiers the option to charge a fee in $ECO for the minting of the Eco ID.\\nIdentity and reputation are built up by combining many individual data points, with optionality for others to selectively pay attention to certain ones. Eco IDs allow for the accumulation of such data points, and in doing so, provide a path to more robust on-chain identity and reputation.";

    /**
     * The static image url for all the nft's, todo update to real link
     */
    string public constant NFT_IMAGE_URL =
        "https://ipfs.io/ipfs/QmZxvWzRT4Kq3FGEjvMeBaad7qvrSc79MqPggk5At5qxP6";

    /**
     * The default pagination limit for the tokenURI meta that reads from the claim verifiers array
     */
    uint256 public constant META_LIMIT = 50;

    /**
     * The length of a substring for the name field of an nft
     */
    uint256 public constant SUB_NAME_LENGTH = 10;

    /**
     * Event for when the constructor has finished
     */
    event InitializeEcoNFT();

    /**
     * Event for when a claim is verified for a recipient
     */
    event RegisterClaim(
        string claim,
        uint256 feeAmount,
        bool revocable,
        address indexed recipient,
        address indexed verifier
    );

    /**
     * Event for when a claim is unregistered by the verifier
     */
    event UnregisterClaim(
        string claim,
        address indexed recipient,
        address indexed verifier
    );

    /**
     * Event for when an EcoNFT is minted
     */
    event Mint(address indexed recipient, string claim, uint256 tokenID);

    /**
     * Error for when the approval signature during registration is invalid
     */
    error InvalidRegistrationApproveSignature();

    /**
     * Error for when the verifier signature during registration is invalid
     */
    error InvalidRegistrationVerifierSignature();

    /**
     * Error for when a registration with the same verifier is attempted on a claim a second time
     */
    error DuplicateVerifier(address verifier);

    /**
     * Error for when a claim has not been verified or doesn't exist for a user
     */
    error UnverifiedClaim();

    /**
     * Error for when trying to deregister a claim that is not revocable
     */
    error UnrevocableClaim();

    /**
     * Error for when trying to deregister and the verifier signature is invalid
     */
    error InvalidVerifierSignature();

    /**
     * Error for when a user trys to mint an NFT for a claim that already has a minted NFT
     */
    error NftAlreadyMinted(uint256 tokenID);

    /**
     * Error for when trying to reference an NFT token that doesn't exist
     */
    error NonExistantToken();

    /**
     * Error for when the fee payment for registration fails
     */
    error FeePaymentFailed();

    /**
     * Error for when trying to register an empty claim
     */
    error EmptyClaim();

    /**
     * Structure for storing a verified claim
     */
    struct VerifiedClaim {
        string claim;
        uint256 tokenID;
        VerifierRecord[] verifiers;
        mapping(address => bool) verifierMap;
    }

    /**
     * Structure for the verifier record
     */
    struct VerifierRecord {
        address verifier;
        bool revocable;
    }

    /**
     * Structure for storing the relation between a tokenID and the address and claim
     * that they are linked to
     */
    struct TokenClaim {
        address recipient;
        string claim;
    }

    /**
     * Stores the last token index minted
     */
    uint256 public _tokenIDIndex = 1;

    /**
     * Mapping the user address with all claims they have
     */
    mapping(address => mapping(string => VerifiedClaim)) public _verifiedClaims;

    /**
     * Mapping the tokenID of minted tokens with the claim they represent. Necessary as we can't fetch the claim
     * directly from the _verifiedClaims for a given tokenID
     */
    mapping(uint256 => TokenClaim) public _tokenClaimIDs;

    /**
     * The token contract that is used for fee payments to the minter address
     */
    ERC20 public immutable _token;

    /**
     * Constructor that sets the ERC20 and emits an initialization event
     *
     * @param token the erc20 that is used to pay for registrations
     */
    constructor(ERC20 token) {
        _token = token;

        emit InitializeEcoNFT();
    }

    /**
     * Check if the claim has been verified by the given verifier for the given address
     *
     * @param recipient the address of the associated claim
     * @param verifier the address of the verifier for the claim on the recipient address
     * @param claim the claim that should be verified
     *
     * @return true if the claim is verified, false otherwise
     */
    function isClaimVerified(
        address recipient,
        address verifier,
        string calldata claim
    ) external view returns (bool) {
        return _verifiedClaims[recipient][claim].verifierMap[verifier];
    }

    /**
     * Registers a claim by an approved verifier to the recipient of that claim.
     *
     * @param claim the claim that is beign verified
     * @param feeAmount the cost to mint the nft that is sent back to the verifier address
     * @param revocable true if the verifier can revoke their verification of the claim in the future
     * @param recipient the address of the recipient of the registered claim
     * @param verifier the address that is verifying the claim
     * @param approveSig signature that proves that the recipient has approved the verifier to register a claim
     * @param verifySig signature that we are validating comes from the verifier address
     */
    function register(
        string calldata claim,
        uint256 feeAmount,
        bool revocable,
        address recipient,
        address verifier,
        bytes calldata approveSig,
        bytes calldata verifySig
    ) external _validClaim(claim) {
        if (
            !_verifyRegistrationApprove(
                claim,
                feeAmount,
                revocable,
                recipient,
                verifier,
                approveSig
            )
        ) {
            revert InvalidRegistrationApproveSignature();
        }
        if (
            !_verifyRegistrationVerify(
                claim,
                feeAmount,
                revocable,
                recipient,
                verifier,
                verifySig
            )
        ) {
            revert InvalidRegistrationVerifierSignature();
        }

        VerifiedClaim storage vclaim = _verifiedClaims[recipient][claim];
        if (vclaim.verifierMap[verifier]) {
            revert DuplicateVerifier({verifier: verifier});
        }
        vclaim.claim = claim;
        vclaim.verifiers.push(VerifierRecord(verifier, revocable));
        vclaim.verifierMap[verifier] = true;

        if (feeAmount > 0) {
            if (!_token.transferFrom(recipient, verifier, feeAmount)) {
                revert FeePaymentFailed();
            }
        }

        emit RegisterClaim(claim, feeAmount, revocable, recipient, verifier);
    }

    /**
     * Revokes a claim that has been made by the verifier if it was revocable
     *
     * @param claim the claim that was verified
     * @param recipient the address of the recipient of the registered claim
     * @param verifier the address that had verified the claim
     * @param verifySig signature that we are validating comes from the verifier address
     */
    function unregister(
        string calldata claim,
        address recipient,
        address verifier,
        bytes calldata verifySig
    ) external _validClaim(claim) {
        VerifiedClaim storage vclaim = _verifiedClaims[recipient][claim];
        if (!vclaim.verifierMap[verifier]) {
            revert UnverifiedClaim();
        }

        VerifierRecord storage record = _getVerifierRecord(
            verifier,
            vclaim.verifiers
        );

        if (!record.revocable) {
            revert UnrevocableClaim();
        }

        if (!_verifyUnregistration(claim, recipient, verifier, verifySig)) {
            revert InvalidVerifierSignature();
        }

        vclaim.verifierMap[verifier] = false;
        _removeVerifierRecord(verifier, vclaim.verifiers);

        emit UnregisterClaim(claim, recipient, verifier);
    }

    /**
     * Mints the nft token for the claim
     *
     * @param recipient the address of the recipient for the nft
     * @param claim the claim that is being associated to the nft
     *
     * @return tokenID the ID of the nft
     */
    function mintNFT(address recipient, string memory claim)
        external
        returns (uint256 tokenID)
    {
        VerifiedClaim storage vclaim = _verifiedClaims[recipient][claim];
        if (vclaim.verifiers.length == 0) {
            revert UnverifiedClaim();
        }

        if (vclaim.tokenID != 0) {
            revert NftAlreadyMinted({tokenID: vclaim.tokenID});
        }

        tokenID = _tokenIDIndex++;

        vclaim.tokenID = tokenID;
        _tokenClaimIDs[tokenID] = TokenClaim(recipient, claim);
        _safeMint(recipient, tokenID);

        emit Mint(recipient, claim, tokenID);
    }

    /**
     * Constructs and returns the ERC-721 schema metadata as a json object.
     * Calls a pagination for the verifier array that limits to 50.
     * See tokenURICursor if you need to paginate the metadata past that number
     *
     * @param tokenID the id of the nft
     *
     * @return the metadata as a json object
     */
    function tokenURI(uint256 tokenID)
        public
        view
        override
        returns (string memory)
    {
        return tokenURICursor(tokenID, 0, META_LIMIT);
    }

    /**
     * Constructs and returns the metadata ERC-721 schema json for the NFT.
     * Uses regular cursor pagination in case the verifiers array for the claim is large.
     *
     * @param tokenID the id of the nft
     * @param cursor the pagination cursor for the verifiers array
     * @param limit  the pagination limit for the verifiers array
     *
     * @return meta the metadata as a json array
     */
    function tokenURICursor(
        uint256 tokenID,
        uint256 cursor,
        uint256 limit
    ) public view virtual returns (string memory meta) {
        if (!_exists(tokenID)) {
            revert NonExistantToken();
        }

        TokenClaim storage tokenClaim = _tokenClaimIDs[tokenID];
        VerifiedClaim storage vclaim = _verifiedClaims[tokenClaim.recipient][
            tokenClaim.claim
        ];

        string memory claim = vclaim.claim;
<<<<<<< HEAD
        string memory nameFrag = getStringSize(claim) > SUB_NAME_LENGTH
            ? string.concat(_substring(claim, 0, SUB_NAME_LENGTH), "...")
=======
        string memory nameFrag = _getStringSize(claim) > SUB_NAME_LENGTH
            ? string.concat(_substring(claim, 0, SUB_NAME_LENGTH + 1), "...")
>>>>>>> c3c3f5b6
            : claim;
        bool hasVerifiers = vclaim.verifiers.length > 0;
        string memory metadataName = string.concat("Eco ID - ", nameFrag);

        meta = _metaPrefix(vclaim.claim, metadataName, hasVerifiers);
        string memory closing = hasVerifiers ? '"}]}' : "]}";
        meta = string.concat(
            meta,
            _metaVerifierArray(vclaim.verifiers, cursor, limit),
            closing
        );

        string memory base = "data:application/json;base64,";
        string memory base64EncodedMeta = Base64.encode(
            bytes(string(abi.encodePacked(meta)))
        );

        meta = string(abi.encodePacked(base, base64EncodedMeta));
    }

    /**
     * Constructs the first portion of the nft metadata
     *
     * @param claim the claim
     * @param name the name of the nft
     * @param hasVerifiers whether the nft has any verifiers
     * @return meta the partially constructed json
     */
    function _metaPrefix(
        string storage claim,
        string memory name,
        bool hasVerifiers
    ) internal pure returns (string memory meta) {
        meta = "{";
        meta = string.concat(
            meta,
            '"description":',
            '"',
            NFT_DESCRIPTION,
            '",'
        );
        meta = string.concat(
            meta,
            '"external_url":',
            '"',
            NFT_EXTERNAL_URL,
            '",'
        );
        meta = string.concat(meta, '"image":', '"', NFT_IMAGE_URL, '",');
        meta = string.concat(meta, '"name":"', name, '",');
        string memory closing = hasVerifiers ? '"},' : '"}';
        meta = string.concat(
            meta,
            '"attributes":[{"trait_type":"Data","value":"',
            claim,
            closing
        );
    }

    /**
     * Constructs the verifier address array portion of the nft metadata
     *
     * @param verifiers the claim being verified
     * @param cursor the pagination cursor for the verifiers array
     * @param limit  the pagination limit for the verifiers array
     *
     * @return meta the partially constructed json
     */
    function _metaVerifierArray(
        VerifierRecord[] storage verifiers,
        uint256 cursor,
        uint256 limit
    ) internal view returns (string memory meta) {
        if (verifiers.length == 0) {
            return meta;
        }
        //get the ending position
        uint256 readEnd = cursor + limit;
        uint256 vl = verifiers.length;
        uint256 end = vl <= readEnd ? vl : readEnd;

        uint256 lastPoint = end - 1;
        for (uint256 i = cursor; i < end; i++) {
            string memory addr = Strings.toHexString(
                uint256(uint160(verifiers[i].verifier)),
                20
            );
            string memory revocable = verifiers[i].revocable ? "true" : "false";

            if (i < lastPoint) {
                meta = string.concat(
                    meta,
                    '{"trait_type":"Verifier","value":"',
                    addr,
                    '","revocable":"',
                    revocable,
                    '"},'
                );
            } else {
                meta = string.concat(
                    meta,
                    '{"trait_type":"Verifier","value": "',
                    addr,
                    '","revocable":"',
                    revocable
                );
            }
        }
    }

    /**
     * Verifies the signature supplied grants the verifier approval by the recipient to modify their claim
     *
     * @param claim the claim being verified
     * @param feeAmount the cost paid to the verifier by the recipient
     * @param revocable true if the verifier can revoke their verification of the claim in the future
     * @param recipient the address of the recipient of a registration
     * @param verifier  the address of the verifying agent
     * @param approveSig signature that we are validating grants the verifier permission to register the claim to the recipient
     *
     * @return true if the signature is valid, false otherwise
     */
    function _verifyRegistrationApprove(
        string calldata claim,
        uint256 feeAmount,
        bool revocable,
        address recipient,
        address verifier,
        bytes calldata approveSig
    ) internal pure returns (bool) {
        bytes32 hash = _getApproveHash(
            claim,
            feeAmount,
            revocable,
            recipient,
            verifier
        );
        return hash.recover(approveSig) == recipient;
    }

    /**
     * Verifies the signature supplied belongs to the verifier for a certain claim.
     *
     * @param claim the claim being verified
     * @param feeAmount the cost paid to the verifier by the recipient
     * @param revocable true if the verifier can revoke their verification of the claim in the future
     * @param recipient the address of the recipient of a registration
     * @param verifier  the address of the verifying agent
     * @param signature signature that we are validating comes from the verifier
     *
     * @return true if the signature is valid, false otherwise
     */
    function _verifyRegistrationVerify(
        string calldata claim,
        uint256 feeAmount,
        bool revocable,
        address recipient,
        address verifier,
        bytes calldata signature
    ) internal pure returns (bool) {
        bytes32 hash = _getRegistrationHash(
            claim,
            feeAmount,
            revocable,
            recipient
        );
        return hash.recover(signature) == verifier;
    }

    /**
     * Verifies the signature supplied belongs to the verifier for the claim.
     *
     * @param claim the claim that was verified
     * @param recipient  the address of the recipient
     * @param verifier  the address of the verifying agent
     * @param signature signature that we are validating comes from the verifier
     * @return true if the signature is valid, false otherwise
     */
    function _verifyUnregistration(
        string calldata claim,
        address recipient,
        address verifier,
        bytes calldata signature
    ) internal pure returns (bool) {
        bytes32 hash = _getUnregistrationHash(claim, recipient, verifier);
        return hash.recover(signature) == verifier;
    }

    /**
     * @dev Disables the transferFrom and safeTransferFrom calls in the parent contract bounding this token to
     * the original address that it was minted for
     */
    function _isApprovedOrOwner(address, uint256)
        internal
        pure
        override
        returns (bool)
    {
        return false;
    }

    /**
     * Hashes the input parameters for the registration signature verification
     *
     * @param claim the claim being attested to
     * @param feeAmount the cost to register the claim the recipient is willing to pay
     * @param revocable true if the verifier can revoke their verification of the claim in the future
     * @param recipient the address of the user that is having a claim registered
     */
    function _getRegistrationHash(
        string calldata claim,
        uint256 feeAmount,
        bool revocable,
        address recipient
    ) private pure returns (bytes32) {
        return
            keccak256(abi.encodePacked(claim, feeAmount, revocable, recipient))
                .toEthSignedMessageHash();
    }

    /**
     * Hashes the input parameters for the unregistration signature verification
     *
     * @param claim the claim that was verified
     * @param recipient the address of the user that owns that claim
     * @param verifier  the address of the verifying agent
     */
    function _getUnregistrationHash(
        string calldata claim,
        address recipient,
        address verifier
    ) private pure returns (bytes32) {
        return
            keccak256(abi.encodePacked(claim, recipient, verifier))
                .toEthSignedMessageHash();
    }

    /**
     * Hashes the input parameters for the approval signature verification
     *
     * @param claim the claim being attested to
     * @param feeAmount the cost paid to the verifier by the recipient
     * @param revocable true if the verifier can revoke their verification of the claim in the future
     * @param recipient the address of the user that is having a claim registered
     * @param verifier the address of the verifier of the claim
     */
    function _getApproveHash(
        string calldata claim,
        uint256 feeAmount,
        bool revocable,
        address recipient,
        address verifier
    ) private pure returns (bytes32) {
        return
            keccak256(
                abi.encodePacked(
                    claim,
                    feeAmount,
                    revocable,
                    recipient,
                    verifier
                )
            ).toEthSignedMessageHash();
    }

    /**
     * Checks that the claim is not empty
     *
     * @param claim the claim to check
     */
    modifier _validClaim(string memory claim) {
        if (bytes(claim).length == 0) {
            revert EmptyClaim();
        }
        _;
    }

    /**
     * Finds the verifier record in the array and returns it, or reverts
     *
     * @param verifier the verified address to search for
     * @param verifierRecords the verifier records array
     */
    function _getVerifierRecord(
        address verifier,
        VerifierRecord[] storage verifierRecords
    ) internal view returns (VerifierRecord storage) {
        for (uint256 i = 0; i < verifierRecords.length; i++) {
            if (verifierRecords[i].verifier == verifier) {
                return verifierRecords[i];
            }
        }
        //should never get here
        revert("invalid verifier");
    }

    /**
     * Removes a verifier from the verifiers array, does not preserve order
     *
     * @param verifier the verifier to remove from the array
     * @param verifierRecords the verifier records array
     */
    function _removeVerifierRecord(
        address verifier,
        VerifierRecord[] storage verifierRecords
    ) internal {
        for (uint256 i = 0; i < verifierRecords.length; i++) {
            if (verifierRecords[i].verifier == verifier) {
                verifierRecords[i] = verifierRecords[
                    verifierRecords.length - 1
                ];
                verifierRecords.pop();
                return;
            }
        }
    }

    /**
     * Returns a substring of the input argument
     */
    function _substring(
        string memory str,
        uint256 startIndex,
        uint256 endIndex
    ) private pure returns (string memory) {
        bytes memory strBytes = bytes(str);
        bytes memory result = new bytes(endIndex - startIndex);
        for (uint256 i = startIndex; i < endIndex; i++) {
            result[i - startIndex] = strBytes[i];
        }
        return string(result);
    }

    /**
     * Returns the size of a string in bytes
     *
     * @param str string to check
     */
    function _getStringSize(string memory str) internal pure returns (uint256) {
        return bytes(str).length;
    }
}<|MERGE_RESOLUTION|>--- conflicted
+++ resolved
@@ -371,13 +371,8 @@
         ];
 
         string memory claim = vclaim.claim;
-<<<<<<< HEAD
-        string memory nameFrag = getStringSize(claim) > SUB_NAME_LENGTH
+        string memory nameFrag = _getStringSize(claim) > SUB_NAME_LENGTH
             ? string.concat(_substring(claim, 0, SUB_NAME_LENGTH), "...")
-=======
-        string memory nameFrag = _getStringSize(claim) > SUB_NAME_LENGTH
-            ? string.concat(_substring(claim, 0, SUB_NAME_LENGTH + 1), "...")
->>>>>>> c3c3f5b6
             : claim;
         bool hasVerifiers = vclaim.verifiers.length > 0;
         string memory metadataName = string.concat("Eco ID - ", nameFrag);
