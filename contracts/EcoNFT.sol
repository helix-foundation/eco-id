--- conflicted
+++ resolved
@@ -241,21 +241,7 @@
             tokenClaim.claim
         ];
 
-<<<<<<< HEAD
-        string memory metadataName = string.concat(
-            "Eco Identity [data:",
-            _substring(vclaim.claim, 0, 11),
-            "..., verifier:",
-            _substring(
-                _metaVerifierArray(vclaim.verifiers, cursor, limit),
-                0,
-                6
-            ),
-            "...]"
-        );
-=======
-        string memory metadataName = string.concat("Eco Identity [data:", _substring(vclaim.claim, 6, 17), "..., verifiers:", _substring(_metaVerifierArray(vclaim.verifiers, cursor, limit), 0, 6), "...]");
->>>>>>> c8e1297e
+        string memory metadataName = string.concat("Eco Identity [data:", _substring(vclaim.claim, 6, 17), "..., verifiers:", _substring(Strings.toHexString(uint256(uint160(vclaim.verifiers[0])), 20), 0, 6), "...]");
 
         meta = _metaPrefix(vclaim.claim, metadataName);
         meta = string.concat(
